--- conflicted
+++ resolved
@@ -91,7 +91,6 @@
     print(f"Found {len(nova_variants)} variants with nova reads!")
     return nova_variants
 
-<<<<<<< HEAD
 def categorize_variant(variant):
     """Categorize a single variant and return all its categories."""
     support_reads = variant['support_reads']
@@ -126,35 +125,12 @@
 
 def categorize_variants(nova_variants):
     """Categorize variants by type, precision, and support."""
-=======
-def categorize_variants(nova_variants, mapping_verification=None):
-    """
-    Categorize variants by type, precision, and support.
-    
-    Args:
-        nova_variants: List of variants containing nova reads
-        mapping_verification: Optional dict mapping read names to mapping status.
-                            If provided, enables true positive categorization.
-    """
->>>>>>> 4a3476f2
     categories = {
         'by_svtype': defaultdict(int),
         'by_precision': defaultdict(int),
         'by_support_level': defaultdict(int),
-<<<<<<< HEAD
         'by_composition': defaultdict(int),
         'single_read_calls': {'single_nova_only': 0, 'total_variants': len(nova_variants)}
-=======
-        'by_nova_fraction': defaultdict(int),
-        'by_read_composition': defaultdict(int),
-        'single_read_calls': {
-            'single_nova_only_total': 0,
-            'single_nova_only_correct_mapping': 0,
-            'single_nova_only_incorrect_mapping': 0,
-            'single_nova_only_unknown_mapping': 0,
-            'total_variants': len(nova_variants)
-        }
->>>>>>> 4a3476f2
     }
     
     for variant in nova_variants:
@@ -166,66 +142,8 @@
         categories['by_support_level'][cat['support_level']] += 1
         categories['by_composition'][cat['composition']] += 1
         
-<<<<<<< HEAD
         if cat['is_single_nova_only']:
             categories['single_read_calls']['single_nova_only'] += 1
-=======
-        # Track successful calls (single nova read, no other reads)
-        if support_reads == 1 and nova_reads == 1:
-            categories['single_read_calls']['single_nova_only_total'] += 1
-            
-            # If mapping verification is available, categorize by mapping accuracy
-            if mapping_verification is not None:
-                nova_read_name = variant['nova_read_names'][0]  # Single read, so take first (and only)
-                mapping_status = mapping_verification.get(nova_read_name, 'unknown')
-                
-                if mapping_status == 'correct_mapping':
-                    categories['single_read_calls']['single_nova_only_correct_mapping'] += 1
-                elif mapping_status == 'incorrect_mapping':
-                    categories['single_read_calls']['single_nova_only_incorrect_mapping'] += 1
-                else:
-                    # Covers 'unknown', 'no_original_position', 'not_found_in_bam', 'error' statuses
-                    categories['single_read_calls']['single_nova_only_unknown_mapping'] += 1
-        
-        # Read composition categories
-        if support_reads == 1:
-            if nova_reads == 1:
-                categories['by_read_composition']['1_nova_only'] += 1
-            else:
-                categories['by_read_composition']['1_non_nova_only'] += 1
-        elif support_reads == 2:
-            if nova_reads == 2:
-                categories['by_read_composition']['2_nova_only'] += 1
-            elif nova_reads == 1:
-                categories['by_read_composition']['2_mixed_1nova_1other'] += 1
-            else:
-                categories['by_read_composition']['2_non_nova_only'] += 1
-        elif support_reads == 3:
-            if nova_reads == 3:
-                categories['by_read_composition']['3_nova_only'] += 1
-            elif nova_reads == 2:
-                categories['by_read_composition']['3_mixed_2nova_1other'] += 1
-            elif nova_reads == 1:
-                categories['by_read_composition']['3_mixed_1nova_2other'] += 1
-            else:
-                categories['by_read_composition']['3_non_nova_only'] += 1
-        else:
-            # 4+ reads
-            if nova_reads == support_reads:
-                categories['by_read_composition'][f'{support_reads}_all_nova'] += 1
-            elif nova_reads >= support_reads / 2:
-                categories['by_read_composition'][f'{support_reads}_majority_nova'] += 1
-            else:
-                categories['by_read_composition'][f'{support_reads}_minority_nova'] += 1
-        
-        # Support breakdown for detailed analysis
-        support_key = str(support)
-        support_breakdown[support_key]['total'] += 1
-        if nova_reads == support_reads:
-            support_breakdown[support_key]['all_nova'] += 1
-        else:
-            support_breakdown[support_key]['mixed'] += 1
->>>>>>> 4a3476f2
     
     return categories
 
@@ -787,125 +705,6 @@
             print(f"   Size difference - Mean: {np.mean(size_diffs):.1f}bp, Median: {np.median(size_diffs):.1f}bp")
         if size_ratios:
             print(f"   Size ratio - Mean: {np.mean(size_ratios):.2f}, Median: {np.median(size_ratios):.2f}")
-<<<<<<< HEAD
-=======
-
-def save_detailed_results(nova_variants, categories, type_detection, alignment_comparisons, size_comparisons, output_file, statistics_file):
-    """Save comprehensive analysis results to structured JSON."""
-    
-    # Calculate summary statistics
-    expected_counts = load_expected_counts(statistics_file)
-    
-    # Calculate cleaner metrics - True Positive Rates and Nova Read Utilization
-    true_positive_rates = {}
-    nova_read_utilization = {}
-    detection_quality = {}
-    total_expected = 0
-    total_single_nova_calls = 0
-    total_variants_detected = len(nova_variants)
-    unique_nova_reads = set()
-    
-    # Collect all unique nova reads that were detected
-    for variant in nova_variants:
-        for read_name in variant.get('nova_read_names', []):
-            unique_nova_reads.add(read_name)
-    
-    for ins_type in sorted(expected_counts.keys()):
-        expected = expected_counts[ins_type]
-        total_expected += expected
-        
-        # Count single nova-only calls for this insertion type
-        type_variants = type_detection.get(ins_type, [])
-        single_nova_calls = sum(1 for v in type_variants if v.get('support_reads', 0) == 1 and v.get('nova_reads', 0) == 1)
-        total_single_nova_calls += single_nova_calls
-        
-        # Count unique nova reads for this type
-        type_unique_reads = set()
-        for variant in type_variants:
-            for read_name in variant.get('nova_read_names', []):
-                type_unique_reads.add(read_name)
-        
-        # Calculate metrics
-        true_positive_rate = (single_nova_calls / expected * 100) if expected > 0 else 0
-        read_utilization_rate = (len(type_unique_reads) / expected * 100) if expected > 0 else 0
-        type_quality = (single_nova_calls / len(type_variants) * 100) if len(type_variants) > 0 else 0
-        
-        true_positive_rates[ins_type] = {
-            'expected_insertions': expected,
-            'single_nova_calls': single_nova_calls,
-            'true_positive_rate': true_positive_rate,
-            'total_variants_detected': len(type_variants),
-            'unique_nova_reads_detected': len(type_unique_reads),
-            'read_utilization_rate': read_utilization_rate,
-            'detection_quality': type_quality
-        }
-    
-    # Alignment statistics
-    alignment_stats = {}
-    if alignment_comparisons:
-        total_alignments = len(alignment_comparisons)
-        position_matches = sum(1 for c in alignment_comparisons if c['position_match'])
-        same_chrom_diffs = [c['position_diff'] for c in alignment_comparisons if c['position_diff'] is not None]
-        
-        alignment_stats = {
-            'total_comparisons': total_alignments,
-            'position_matches': position_matches,
-            'match_rate': (position_matches / total_alignments * 100) if total_alignments > 0 else 0,
-            'position_differences': {
-                'mean': float(np.mean(same_chrom_diffs)) if same_chrom_diffs else 0,
-                'median': float(np.median(same_chrom_diffs)) if same_chrom_diffs else 0,
-                'values': same_chrom_diffs[:100]  # Save first 100 for plotting
-            }
-        }
-    
-    # Size comparison statistics
-    size_stats = {}
-    if size_comparisons:
-        total_size_comparisons = len(size_comparisons)
-        exact_matches = sum(1 for c in size_comparisons if c['size_accuracy'] == 'exact')
-        close_matches = sum(1 for c in size_comparisons if c['size_accuracy'] == 'close')
-        reasonable_matches = sum(1 for c in size_comparisons if c['size_accuracy'] == 'reasonable')
-        
-        size_diffs = [c['size_diff'] for c in size_comparisons]
-        size_ratios = [c['size_ratio'] for c in size_comparisons]
-        
-        size_stats = {
-            'total_comparisons': total_size_comparisons,
-            'exact_matches': exact_matches,
-            'close_matches': close_matches,
-            'reasonable_matches': reasonable_matches,
-            'exact_rate': (exact_matches / total_size_comparisons * 100) if total_size_comparisons > 0 else 0,
-            'close_rate': (close_matches / total_size_comparisons * 100) if total_size_comparisons > 0 else 0,
-            'reasonable_rate': (reasonable_matches / total_size_comparisons * 100) if total_size_comparisons > 0 else 0,
-            'size_differences': {
-                'mean': float(np.mean(size_diffs)) if size_diffs else 0,
-                'median': float(np.median(size_diffs)) if size_diffs else 0,
-                'values': size_diffs[:100]  # Save first 100 for plotting
-            },
-            'size_ratios': {
-                'mean': float(np.mean(size_ratios)) if size_ratios else 0,
-                'median': float(np.median(size_ratios)) if size_ratios else 0,
-                'values': size_ratios[:100]  # Save first 100 for plotting
-            }
-        }
-        
-        # Size accuracy by insertion type
-        size_by_type = {}
-        for comp in size_comparisons:
-            ins_type = comp['insertion_type']
-            if ins_type not in size_by_type:
-                size_by_type[ins_type] = {'exact': 0, 'close': 0, 'reasonable': 0, 'total': 0}
-            
-            size_by_type[ins_type]['total'] += 1
-            if comp['size_accuracy'] == 'exact':
-                size_by_type[ins_type]['exact'] += 1
-            if comp['size_accuracy'] == 'close':
-                size_by_type[ins_type]['close'] += 1
-            if comp['size_accuracy'] == 'reasonable':
-                size_by_type[ins_type]['reasonable'] += 1
-        
-        size_stats['by_insertion_type'] = size_by_type
->>>>>>> 4a3476f2
     
     # False positive analysis summary
     if fp_analysis:
@@ -916,11 +715,7 @@
         print(f"   With genomic clustering: {fp_summary['with_genomic_clustering']} ({fp_summary['clustering_rate']:.1f}%)")
         print(f"   With identical sequences: {fp_summary['with_identical_sequences']} ({fp_summary['identical_sequence_rate']:.1f}%)")
 
-<<<<<<< HEAD
 def save_tabular_data(nova_variants, categories, type_detection, alignment_comparisons, size_comparisons, fp_analysis, output_file):
-=======
-def save_tabular_data(nova_variants, categories, type_detection, alignment_comparisons, size_comparisons, output_file, mapping_verification=None):
->>>>>>> 4a3476f2
     """Save variant data in tabular format for advanced visualizations."""
     
     # Create variant-level records with all categorical information
@@ -961,28 +756,12 @@
             'precision_category': cat['precision'],
             'is_single_nova_only': cat['is_single_nova_only'],
             
-<<<<<<< HEAD
             # False positive pattern data
             'has_genomic_clustering': fp_pattern.get('has_genomic_clustering', False),
             'has_identical_sequences': fp_pattern.get('has_identical_sequences', False),
             'has_duplicate_types': fp_pattern.get('has_duplicate_types', False),
             'num_unique_types': fp_pattern.get('num_unique_types', 0),
             'num_unique_sequences': fp_pattern.get('num_unique_sequences', 0)
-=======
-            # Categorizations
-            'is_single_read_call': variant['support_reads'] == 1 and variant['nova_reads'] == 1,
-            'support_level': ('Low (1-2)' if variant['SUPPORT'] <= 2 else 
-                            'Medium (3-5)' if variant['SUPPORT'] <= 5 else 'High (6+)'),
-            'nova_fraction_category': ('All nova' if variant['nova_reads'] / variant['support_reads'] == 1.0 else
-                                     'Majority nova' if variant['nova_reads'] / variant['support_reads'] >= 0.5 else
-                                     'Minority nova'),
-            'precision_category': 'PRECISE' if variant['PRECISE'] else 'IMPRECISE',
-            
-            # Mapping verification data (for single nova reads)
-            'mapping_verification_status': None,
-            'is_refined_true_positive': False,
-            'is_mapping_error': False
->>>>>>> 4a3476f2
         }
         
         # Add alignment information if available
@@ -1184,7 +963,6 @@
     size_comparisons = compare_insertion_sizes(nova_variants, insertions_json)
     
     # Generate reports
-<<<<<<< HEAD
     generate_summary_report(nova_variants, categories, type_detection, insertions_data, alignment_comparisons, size_comparisons, fp_analysis)
     
     # Save tabular data (primary output)
@@ -1197,16 +975,6 @@
     expected_counts = calculate_expected_counts(insertions_data)
     summary_json = output_dir / f"{args.output_prefix}_analysis_summary.json"
     generate_summary_json(tabular_df, expected_counts, fp_analysis, str(summary_json))
-=======
-    statistics_json = output_dir / f"{args.output_prefix}_statistics.json"
-    generate_summary_report(nova_variants, categories, type_detection, alignment_comparisons, size_comparisons)
-    save_detailed_results(nova_variants, categories, type_detection, alignment_comparisons, size_comparisons, str(output_json), str(statistics_json))
-    
-    # Save tabular data for advanced visualizations
-    print("Generating tabular data for visualization...")
-    tabular_df = save_tabular_data(nova_variants, categories, type_detection, alignment_comparisons, size_comparisons, str(output_json), mapping_verification)
-    tabular_df = save_tabular_data(nova_variants, categories, type_detection, alignment_comparisons, size_comparisons, str(output_json), mapping_verification)
->>>>>>> 4a3476f2
 
 if __name__ == "__main__":
     main()